--- conflicted
+++ resolved
@@ -1,22 +1,12 @@
-<<<<<<< HEAD
-Python 3.5 Intel CPU:
-  script:
-  - py_version=3.5
-  - export PYOPENCL_TEST=int:pu
-=======
 Python 3.5 Titan X:
   script:
   - py_version=2.7
   - export PYOPENCL_TEST=nvi:titan
->>>>>>> 478c3cc8
   - EXTRA_INSTALL="numpy mako"
   - curl -L -O -k https://gitlab.tiker.net/inducer/ci-support/raw/master/build-and-test-py-project.sh
   - ". ./build-and-test-py-project.sh"
   tags:
   - python3.5
-<<<<<<< HEAD
-  - intel-cl-cpu
-=======
   - nvidia-titan-x
   except:
   - tags
@@ -30,7 +20,6 @@
   tags:
   - python3.5
   - nvidia-k40
->>>>>>> 478c3cc8
   except:
   - tags
 Python 2.7 POCL:
